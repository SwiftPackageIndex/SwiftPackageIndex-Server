// Copyright Dave Verwer, Sven A. Schmidt, and other contributors.
//
// Licensed under the Apache License, Version 2.0 (the "License");
// you may not use this file except in compliance with the License.
// You may obtain a copy of the License at
//
//     http://www.apache.org/licenses/LICENSE-2.0
//
// Unless required by applicable law or agreed to in writing, software
// distributed under the License is distributed on an "AS IS" BASIS,
// WITHOUT WARRANTIES OR CONDITIONS OF ANY KIND, either express or implied.
// See the License for the specific language governing permissions and
// limitations under the License.

import Fluent
import FluentPostgresDriver
import Vapor

@discardableResult
public func configure(_ app: Application) throws -> String {
    #if DEBUG && os(macOS)
    // The bundle is only loaded if /Applications/InjectionIII.app exists on the local development machine.
    // Requires InjectionIII 4.7.3 or higher to be loaded for compatibility with Package.swift files.
    // Set a value in the `INJECTION_DAEMON` environment variable and quit the InjectionIII.app to disable injection.
    let _ = Bundle(path: "/Applications/InjectionIII.app/Contents/Resources/macOSInjection.bundle")?.load()
    #endif

    app.logger.component = "server"
    Current.setLogger(app.logger)
    Current.setHTTPClient(app.client)

    // It will be tempting to uncomment/re-add these lines in the future. We should not enable
    // server-side compression as long as we pass requests through Cloudflare, which compresses
    // *all* response data before it hits client browsers. If we compress first, then Cloudflare
    // must decompress our response before recompressing using a different algorithm.
    // ---
    // app.http.server.configuration.responseCompression = .enabled
    // app.http.server.configuration.requestDecompression = .enabled

    app.middleware.use(FileMiddleware(publicDirectory: app.directory.publicDirectory))
    app.middleware.use(ErrorMiddleware())

    // The default is 1 and there is one eventloop per system core by default.
    // Each process (analysis, reconcile etc - a total of 5, see app.yml) contributes to this count.
    // Our current dev setup has 1 vm with 2 cores -> 10n connections max with a db connection limit of 55.
    // Our current prod setup has 3 vms with 4 cores -> 60n connections max with a db connection limit of 105.
    // It should be safe to set this to n=3 even though the theoretical max on prod is then higher than the supported
    // max, because these wouldn't be utilised across all three nodes at the same time. And even if they are,
    // the failure mode is exactly the same we have before increasing the limits.
    // This parameter could also be made configurable via an env variable.
    let maxConnectionsPerEventLoop = 3

    guard
        let host = Environment.get("DATABASE_HOST"),
        let port = Environment.get("DATABASE_PORT").flatMap(Int.init),
        let username = Environment.get("DATABASE_USERNAME"),
        let password = Environment.get("DATABASE_PASSWORD"),
        let database = Environment.get("DATABASE_NAME")
    else {
        let vars = ["DATABASE_HOST", "DATABASE_PORT", "DATABASE_USERNAME", "DATABASE_PASSWORD", "DATABASE_NAME"]
            .map { "\($0) = \(Environment.get($0) ?? "unset")" }
            .joined(separator: "\n")
        app.logger.error("Incomplete DB configuration:\n\(vars)")
        throw Abort(.internalServerError)
    }

    let useTLS = Environment.get("DATABASE_USE_TLS").flatMap(\.asBool) ?? false
    let tlsConfig: PostgresConnection.Configuration.TLS = useTLS ? .require(try .init(configuration: .clientDefault)) : .disable
    let dbConfig = SQLPostgresConfiguration(hostname: host, port: port, username: username, password: password, database: database, tls: tlsConfig)
    app.databases.use(.postgres(configuration: dbConfig,
                                maxConnectionsPerEventLoop: maxConnectionsPerEventLoop,
                                // See https://github.com/SwiftPackageIndex/SwiftPackageIndex-Server/issues/2227
                                // for details why we've changed this from the default of 10s.
                                connectionPoolTimeout: .seconds(20),
                                // Set sqlLogLevel to .info to log SQL queries with the default log level.
                                sqlLogLevel: .debug),
                      as: .psql)

    do {  // Migration 001 - schema 1.0
        app.migrations.add(CreatePackage())
        app.migrations.add(CreateRepository())
        app.migrations.add(CreateVersion())
        app.migrations.add(CreateProduct())
        app.migrations.add(CreateRecentPackages())
        app.migrations.add(CreateRecentReleases())
        app.migrations.add(CreateSearch())
    }
    do {  // Migration 002 - unique owner/repository index
        app.migrations.add(CreateOwnerRepositoryIndex())
        app.migrations.add(CreateRepositoriesNameIndex())
    }
    do {  // Migration 003 - update recent packages/releases views
        app.migrations.add(UpdateRecentPackages1())
        app.migrations.add(UpdateRecentReleases1())
    }
    do {  // Migration 004 - make status required, defaulting to 'new'
        app.migrations.add(UpdatePackageStatusNew())
    }
    do {  // Migration 005 - update recent packages/releases views
        app.migrations.add(UpdateRecentPackages2())
        app.migrations.add(UpdateRecentReleases2())
    }
    do {  // Migration 006 - update recent releases view
        app.migrations.add(UpdateRecentReleases3())
    }
    do {  // Migration 007 - dedupe package name changes
        app.migrations.add(UpdateRecentPackages3())
        app.migrations.add(UpdateRecentReleases4())
    }
    do {  // Migration 008 - add stats view
        app.migrations.add(CreateStats())
    }
    do {  // Migration 009 - add builds table
        app.migrations.add(CreateBuild())
    }
    do {  // Migration 010 - add non-null constraints to builds fields
        app.migrations.add(UpdateBuildNonNull())
    }
    do {  // Migration 011 - add log_url field to builds
        app.migrations.add(UpdateBuildAddLogURL())
    }
    do {  // Migration 012 - change platfrom to .string
        app.migrations.add(UpdateBuildPlatform())
    }
    do {  // Migration 013 - add build command
        app.migrations.add(UpdateBuildAddBuildCommand())
    }
    do {  // Migration 014 - add latest
        app.migrations.add(UpdateVersionAddLatest())
    }
    do {  // Migration 015 - add unique index to builds
        app.migrations.add(UpdateBuildUniqueIndex1())
    }
    do {  // Migration 016 - add job_url field to builds
        app.migrations.add(UpdateBuildAddJobUrl())
    }
    do {  // Migration 017 - remove logs field from builds
        app.migrations.add(UpdateBuildRemoveLogs())
    }
    do {  // Migration 018 - add license_url to repositories
        app.migrations.add(UpdateRepositoryAddLicenseUrl())
    }
    do {  // Migration 019 - add readme_url to repositories
        app.migrations.add(UpdateRepositoryAddReadmeUrl())
    }
    do {  // Migration 020 - add tools_version to versions
        app.migrations.add(UpdateVersionAddToolsVersion())
    }
    do {  // Migration 021 - add release_url to recent_releases and url to versions
        app.migrations.add(UpdateVersionAddUrl())
        app.migrations.add(UpdateRecentReleases5())
    }
    do {  // Migration 022 - add is_archived to repositories
        app.migrations.add(UpdateRepositoryAddIsArchived())
    }
    do {  // Migration 023 - add releases to repositories and published_at and release_notes to versions
        app.migrations.add(UpdateRepositoryAddReleases())
        app.migrations.add(UpdateVersionAddPublisedAtReleaseNotes())
    }
    do {  // Migration 024 - add targets table
        app.migrations.add(CreateTarget())
    }
    do {  // Migration 025 - add targets to products
        app.migrations.add(UpdateProductAddTargets())
    }
    do {  // Migration 026 - Add rendered README url
        app.migrations.add(UpdateRepositoryAddReadmeHtmlUrl())
    }
    do {  // Migration 027 - add owner name, owner avatar url, and is in organization metadata to repositories
        app.migrations.add(UpdateRepositoryAddOwnerFields())
    }
    do {  // Migration 028 - change products.type from string to json
        app.migrations.add(UpdateProductType())
    }
    do {  // Migration 029 - add release_notes_html to recent_releases and release_notes_html to versions
        app.migrations.add(UpdateVersionAddReleaseNotesHTML())
        app.migrations.add(UpdateRecentReleases6())
    }
    do {  // Migration 030 - add repositories.keywords
        app.migrations.add(UpdateRepositoryAddKeywords())
    }
    do {  // Migration 031 - add search.keywords
        app.migrations.add(UpdateSearch1())
    }
    do {  // Migration 032 - add [license, stars, last_commit_date] to search
        app.migrations.add(UpdateSearch2())
    }
    do {  // Migration 033 - add resolved_dependencies to versions
        app.migrations.add(UpdateVersionAddResolvedDependencies())
    }
    do {  // Migration 034 - make resolved_dependencies nullable
        app.migrations.add(UpdateVersionResolvedDependenciesNullable())
    }
    do {  // Migration 035 - change builds.pending to triggered
        app.migrations.add(UpdateBuildPendingToTriggered())
    }
    do {  // Migration 036 - make packages.score required
        app.migrations.add(UpdatePackageScoreNotNullable())
    }
    do {  // Migration 037 - make several columns on repositories required
        app.migrations.add(UpdateRepositoryStarsNotNullable())
        app.migrations.add(UpdateRepositoryForksNotNullable())
        app.migrations.add(UpdateRepositoryCommitCountNotNullable())
        app.migrations.add(UpdateRepositoryOpenIssuesNotNullable())
        app.migrations.add(UpdateRepositoryOpenPullRequestsNotNullable())
        app.migrations.add(UpdateRepositoryIsArchivedNotNullable())
        app.migrations.add(UpdateRepositoryIsInOrganizationNotNullable())
    }
    do {  // Migration 038 - add last_activity_at to search
        app.migrations.add(AddLastActivityAtToRepositories())
        app.migrations.add(UpdateSearch3())
    }
    do {  // Migration 039 - rename id to package_id on recent_releases
        app.migrations.add(UpdateRecentReleases7())
    }
    do {  // Migration 040 - add platform_compatibility field
        app.migrations.add(UpdatePackageAppPlatformCompatibility())
    }
    do {  // Migration 041 - add platform_compatibility to search
        app.migrations.add(UpdateSearch4())
    }
    do {  // Migration 042 - increase number of rows in recent_releases and recent_packages
        app.migrations.add(UpdateRecentPackages4())
        app.migrations.add(UpdateRecentReleases8())
    }
    do {  // Migration 043 - add runner_id to builds
        app.migrations.add(UpdateBuildAddRunnerId())
    }
    do {  // Migration 044 - make version fields required
        app.migrations.add(UpdateVersionCommitNotNullable())
        app.migrations.add(UpdateVersionCommitDateNotNullable())
        app.migrations.add(UpdateVersionReferenceNotNullable())
    }
    do {  // Migration 045 - create fuzzystrmatch extension for search
        app.migrations.add(CreateExtensionFuzzyStrMatch())
    }
    do {  // Migration 046 - delete `%-arm` builds
        app.migrations.add(DeleteArmBuilds())
    }
    do {  // Migration 047 - Remove `version_count` from `stats` materialized view.
        app.migrations.add(RemoveVersionCountFromStats())
    }
    do {  // Migration 048 - add repositories.homepage_url
        app.migrations.add(UpdateRepositoryAddHomepageUrl())
    }
    do {  // Migration 049 - add versions.spi_manifest
        app.migrations.add(UpdateVersionAddSPIManifest())
    }
    do {  // Migration 050 - add versions.doc_archives
        app.migrations.add(UpdateVersionAddDocArchives())
    }
    do {  // Migration 051 - remove versions.doc_archives
        app.migrations.add(UpdateVersionRemoveDocArchives())
    }
    do {  // Migration 052 - add versions.doc_archives again
        app.migrations.add(UpdateVersionAddDocArchives2())
    }
    do {  // Migration 053 - adds products.type to search
        app.migrations.add(UpdateSearchAddProductType())
    }
    do {  // Migration 054 - create weighted_keywords view for counting keywords
        app.migrations.add(CreateWeightedKeywords())
    }
    do {  // Migration 055 - adds boolean flag indicating existence of docs to search
        app.migrations.add(UpdateSearchAddHasDocs())
    }
    do {  // Migration 056 - reset versions.doc_archives to NULL
        app.migrations.add(ResetDocArchives())
    }
    do {  // Migration 057 - adds boolean flag indicating whether the package contains binary targets
        app.migrations.add(UpdateVersionAddHasBinaryTargets())
    }
    do {  // Migration 058 - adds tsvector to materialised search view
        app.migrations.add(UpdateSearchAddTSVector())
    }
    do {  // Migration 059 - delete Swift 5.3 builds
        app.migrations.add(DeleteSwift5_3Builds())
    }
    do { // Migration 060 - update repository authors type
        app.migrations.add(UpdateRepositoryAuthorsType())
    }
    do { // Migration 061 - create doc_uploads
        app.migrations.add(CreateDocUpload())
    }
    do { // Migration 062 - add repository name to ts vector
        app.migrations.add(UpdateSearchExtendTSVector())
    }
    do { // Migration 063 - add product names to search view
        app.migrations.add(UpdateSearchAddProductNames())
    }
    do { // Migration 064 - add type to targets
        app.migrations.add(UpdateTargetAddType())
    }
    do { // Migration 065 - add linkable_paths_count to doc_uploads
        app.migrations.add(UpdateDocUploadAddLinkablePathsCount())
    }
    do { // Migration 066 - add virtual macro product type to search view
        app.migrations.add(UpdateSearchAddMacroProductType())
    }
    do { // Migration 067 - remove readmeUrl, readmeHtmlUrl from repositories, add readmeEtag
        app.migrations.add(UpdateRepositoryReadmeChanges())
    }
    do { // Migration 068 - add product_dependencies to versions
        app.migrations.add(UpdateVersionAddProductDependencies())
    }
    do { // Migration 069 - add builder_version to builds
        app.migrations.add(UpdateBuildAddBuilderVersion())
    }
    do { // Migration 070 - Add score_details to packages
        app.migrations.add(UpdatePackageAddScoreDetails())
    }
    do { // Migraation 071 - Remove default from product_dependencies, reset product_dependencies and resolved_dependencies
        app.migrations.add(UpdateVersionResetProductDependenciesWithDefault())
        app.migrations.add(UpdateVersionResetResolvedDependencies())
    }
    do { // Migration 072 - Update has_docs to include external documentation
        app.migrations.add(UpdateSearchUpdateHasDocs())
    }
    do { // Migration 073 - Add `funding` JSON field to `repositories`
        app.migrations.add(AddFundingToRepositories())
    }
    do { // Migration 074 - Add `build_duration` field to `builds`
        app.migrations.add(UpdateBuildAddBuildDuration())
    }
    do { // Migration 075 - Reset repositories.funding_links
        app.migrations.add(UpdateRepositoryResetFundingLinks())
    }
<<<<<<< HEAD
    do { // Migration 076 - Remove all etags from README files so they are re-fetched
        app.migrations.add(UpdateRepositoryResetReadmes())
=======
    do { // Migration 076 - Add `build_errors` to `builds`
        app.migrations.add(UpdateBuildAddBuildErrors())
>>>>>>> b2f80f8b
    }

    app.commands.use(Analyze.Command(), as: "analyze")
    app.commands.use(CreateRestfileCommand(), as: "create-restfile")
    app.commands.use(DeleteBuildsCommand(), as: "delete-builds")
    app.commands.use(IngestCommand(), as: "ingest")
    app.commands.use(ReconcileCommand(), as: "reconcile")
    app.commands.use(TriggerBuildsCommand(), as: "trigger-builds")
    app.commands.use(ReAnalyzeVersions.Command(), as: "re-analyze-versions")

    // register routes
    try routes(app)

    // bootstrap app metrics
    AppMetrics.bootstrap()

    return host
}<|MERGE_RESOLUTION|>--- conflicted
+++ resolved
@@ -325,13 +325,11 @@
     do { // Migration 075 - Reset repositories.funding_links
         app.migrations.add(UpdateRepositoryResetFundingLinks())
     }
-<<<<<<< HEAD
-    do { // Migration 076 - Remove all etags from README files so they are re-fetched
-        app.migrations.add(UpdateRepositoryResetReadmes())
-=======
     do { // Migration 076 - Add `build_errors` to `builds`
         app.migrations.add(UpdateBuildAddBuildErrors())
->>>>>>> b2f80f8b
+    }
+    do { // Migration 077 - Remove all etags from README files so they are re-fetched
+        app.migrations.add(UpdateRepositoryResetReadmes())
     }
 
     app.commands.use(Analyze.Command(), as: "analyze")
