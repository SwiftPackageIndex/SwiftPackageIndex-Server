--- conflicted
+++ resolved
@@ -306,13 +306,11 @@
     do { // Migration 069 - add builder_version to builds
         app.migrations.add(UpdateBuildAddBuilderVersion())
     }
-<<<<<<< HEAD
+    do { // Migration 070 - Add score_details to packages
+        app.migrations.add(UpdatePackageAddScoreDetails())
+    }
     do { // Migration 071 - Add `funding` JSON field to `repositories`
         app.migrations.add(AddFundingToRepositories())
-=======
-    do { // Migration 070 - Add score_details to packages
-        app.migrations.add(UpdatePackageAddScoreDetails())
->>>>>>> 23990522
     }
 
     app.commands.use(Analyze.Command(), as: "analyze")
