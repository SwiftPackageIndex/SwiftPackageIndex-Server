import Plot
import Vapor


// MARK: - Resource declaration


// The following are all the routes we support and reference from various places, some of them
// static routes (images), others dynamic ones for use in controller definitions.
//
// Introduce nesting by declaring a new type conforming to Resourceable and embed it in the
// parent resource.
//
// Enums based on String are automatically Resourceable via RawRepresentable.


enum Api: String, Resourceable {
    case version
    case search
}


enum SiteURL: Resourceable {

    case admin
    case api(Api)
    case faq
    case home
    case images(String)
    case packages
    case package(_ owner: Parameter<String>, _ repository: Parameter<String>)
    case privacy

    var path: String {
        switch self {
            case .admin:
                return "admin"

            case .api:
                return "api"

            case .faq:
                return "faq"

            case .home:
                return ""

            case let .images(name):
                return "images/\(name)"

<<<<<<< HEAD
            case let .package(.value(owner), .value(repository)):
                return "\(owner)/\(repository)"
=======
            case let .package(.value(owner), .value(repo)):
                let owner = owner.addingPercentEncoding(withAllowedCharacters: .urlPathAllowed) ?? owner
                let repo = repo.addingPercentEncoding(withAllowedCharacters: .urlPathAllowed) ?? repo
                return "\(owner)/\(repo)"
>>>>>>> 5bf20029

            case .package:
                fatalError("invalid path: \(self)")

            case .packages:
                return "packages"

            case .privacy:
                return "privacy"
        }
    }

    var pathComponents: [PathComponent] {
        switch self {
            case .admin, .faq, .home, .packages, .privacy:
                return [.init(stringLiteral: path)]

            case let .api(res):
                return ["api"] + res.pathComponents

            case let .package(.name(owner), .name(repository)):
                return [":\(owner)", ":\(repository)"].map(PathComponent.init(stringLiteral:))

            case .package:
                fatalError("pathComponents must not be called with a value parameter")

            case .images:
                fatalError("invalid resource path for routing - only use in static HTML (DSL)")
        }
    }

}


// MARK: - Types for use in resource declaration


protocol Resourceable {
    func absoluteURL(anchor: String?) -> String
    func relativeURL(anchor: String?) -> String
    var path: String { get }
    var pathComponents: [PathComponent] { get }
}


extension Resourceable {
    func absoluteURL(anchor: String? = nil) -> String {
        "\(Current.siteURL())/\(path)" + (anchor.map { "#\($0)" } ?? "")
    }

    func relativeURL(anchor: String? = nil) -> String {
        "/" + path + (anchor.map { "#\($0)" } ?? "")
    }
}


extension Resourceable where Self: RawRepresentable, RawValue == String {
    var path: String { rawValue }
    var pathComponents: [PathComponent] { [.init(stringLiteral: path)] }
}


enum Parameter<T> {
    case name(String)
    case value(T)
}<|MERGE_RESOLUTION|>--- conflicted
+++ resolved
@@ -48,15 +48,10 @@
             case let .images(name):
                 return "images/\(name)"
 
-<<<<<<< HEAD
-            case let .package(.value(owner), .value(repository)):
-                return "\(owner)/\(repository)"
-=======
             case let .package(.value(owner), .value(repo)):
                 let owner = owner.addingPercentEncoding(withAllowedCharacters: .urlPathAllowed) ?? owner
                 let repo = repo.addingPercentEncoding(withAllowedCharacters: .urlPathAllowed) ?? repo
                 return "\(owner)/\(repo)"
->>>>>>> 5bf20029
 
             case .package:
                 fatalError("invalid path: \(self)")
