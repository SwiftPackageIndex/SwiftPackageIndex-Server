--- conflicted
+++ resolved
@@ -330,13 +330,10 @@
                     .siteMapStaticPages,
                     .supporters,
                     .tryInPlayground,
-<<<<<<< HEAD
                     .validateSPIManifest,
                     .verify:
-=======
                     .healthCheck,
                     .validateSPIManifest:
->>>>>>> ed963163
                 return [.init(stringLiteral: path)]
 
             case let .api(next):
