--- conflicted
+++ resolved
@@ -59,11 +59,7 @@
                 .copyableInputForm(buttonName: "Copy Package Collection URL",
                                    eventName: "Copy Package Collection URL Button",
                                    valueToCopy: SiteURL.packageCollectionKeyword(.value(model.keyword)).absoluteURL()),
-<<<<<<< HEAD
                 packageCollectionLimitNote(),
-=======
-                showPackageLimitDisclaimer(),
->>>>>>> 0432a04a
                 .hr(.class("minor")),
                 .ul(
                     .id("package-list"),
@@ -84,18 +80,11 @@
             )
         }
 
-<<<<<<< HEAD
         private func packageCollectionLimitNote() -> Node<HTML.BodyContext> {
             guard model.totalPackageCount > Constants.maxKeywordPackageCollectionCount else { return .empty }
             return .p(
-                .strong("Note: Package collections are limited to a maximum of \(Constants.maxKeywordPackageCollectionCount) packages. If a keyword has more than \(Constants.maxKeywordPackageCollectionCount) packages, only the top \(Constants.maxKeywordPackageCollectionCount) packages will be included based on their package score."
-=======
-        private func showPackageLimitDisclaimer() -> Node<HTML.BodyContext> {
-            guard model.totalPackageCount >= Constants.maxKeywordPackageCollectionCount else { return .empty }
-            return .p(
-                .h6(
-                    .i("Note: Package collections are limited to a maximum of \(Constants.maxKeywordPackageCollectionCount) packages. If a keyword has more than \(Constants.maxKeywordPackageCollectionCount) packages, only the top \(Constants.maxKeywordPackageCollectionCount) packages will be included based on their package score.")
->>>>>>> 0432a04a
+                .strong("Note: "),
+                .text("Package collections are limited to a maximum of \(Constants.maxKeywordPackageCollectionCount) packages. If a keyword has more than \(Constants.maxKeywordPackageCollectionCount) packages, only the top \(Constants.maxKeywordPackageCollectionCount) packages will be included based on their package score."
                 )
             )
         }
