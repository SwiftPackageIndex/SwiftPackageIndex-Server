--- conflicted
+++ resolved
@@ -119,7 +119,6 @@
             }
         }
 
-<<<<<<< HEAD
         func licenseMetadata() -> Node<HTML.BodyContext> {
             return .div(
                 .class("license"),
@@ -135,8 +134,7 @@
                 )
             )
         }
-        
-=======
+
         func arenaButton() -> Node<HTML.BodyContext> {
             let environment = (try? Environment.detect()) ?? .development
             return .if(environment != .production,
@@ -144,8 +142,6 @@
                           "🏟")
             )
         }
-
->>>>>>> 538bcf33
     }
 }
 
