// Copyright 2020-2021 Dave Verwer, Sven A. Schmidt, and other contributors.
//
// Licensed under the Apache License, Version 2.0 (the "License");
// you may not use this file except in compliance with the License.
// You may obtain a copy of the License at
//
//     http://www.apache.org/licenses/LICENSE-2.0
//
// Unless required by applicable law or agreed to in writing, software
// distributed under the License is distributed on an "AS IS" BASIS,
// WITHOUT WARRANTIES OR CONDITIONS OF ANY KIND, either express or implied.
// See the License for the specific language governing permissions and
// limitations under the License.

import Fluent
import Plot
import Vapor


struct AuthorController {

    static func query(on database: Database, owner: String) -> EventLoopFuture<[JoinedPackage]> {
        JoinedPackage
            .query(on: database)
            .filter(
                DatabaseQuery.Field.path(Repository.path(for: \.$owner), schema: Repository.schema),
                DatabaseQuery.Filter.Method.custom("ilike"),
                DatabaseQuery.Value.bind(owner)
            )
            .sort(\.$score, .descending)
            .all()
            .flatMapThrowing {
                if $0.isEmpty {
                    throw Abort(.notFound)
                }
                return $0
            }
    }

    func show(req: Request) throws -> EventLoopFuture<HTML> {
        guard let owner = req.parameters.get("owner") else {
            return req.eventLoop.future(error: Abort(.notFound))
        }

        return Self.query(on: req.db, owner: owner)
            .map {
                AuthorShow.Model(
                    owner: $0.first?.repository?.owner ?? owner,
                    ownerName: $0.first?.repository?.ownerDisplayName ?? owner,
<<<<<<< HEAD
                    packages: $0.compactMap { PackageInfo(package: $0) }
                                .sorted(by: {$0.title < $1.title})
=======
                    packages: $0.compactMap(PackageInfo.init(package:))
>>>>>>> 96af08ad
                )
            }
            .map {
                AuthorShow.View(path: req.url.path, model: $0).document()
            }
    }

}<|MERGE_RESOLUTION|>--- conflicted
+++ resolved
@@ -27,7 +27,7 @@
                 DatabaseQuery.Filter.Method.custom("ilike"),
                 DatabaseQuery.Value.bind(owner)
             )
-            .sort(\.$score, .descending)
+            .sort(\.$title)
             .all()
             .flatMapThrowing {
                 if $0.isEmpty {
@@ -47,12 +47,7 @@
                 AuthorShow.Model(
                     owner: $0.first?.repository?.owner ?? owner,
                     ownerName: $0.first?.repository?.ownerDisplayName ?? owner,
-<<<<<<< HEAD
-                    packages: $0.compactMap { PackageInfo(package: $0) }
-                                .sorted(by: {$0.title < $1.title})
-=======
                     packages: $0.compactMap(PackageInfo.init(package:))
->>>>>>> 96af08ad
                 )
             }
             .map {
