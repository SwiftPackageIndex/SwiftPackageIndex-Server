--- conflicted
+++ resolved
@@ -16,23 +16,14 @@
 
 import Foundation
 
-
 extension SearchShow.Model {
-<<<<<<< HEAD
     static func mock(results: [Search.Result] = .mock()) -> Self {
-        .init(page: 3,
-              query: "query",
-              response: .init(hasMoreResults: true, results: results))
-=======
-    static var mock: Self {
-        let results: [Search.Result] = .mock()
         return .init(page: 3,
                      query: "query",
                      response: .init(hasMoreResults: true, searchTerm: "query", searchFilters: [], results: results))
     }
     
-    static var mockWithFilter: Self {
-        let results: [Search.Result] = .mock()
+    static func mockWithFilter(results: [Search.Result] = .mock()) -> Self {
         return .init(page: 3,
                      query: "query license:mit",
                      response: .init(hasMoreResults: true,
@@ -41,6 +32,5 @@
                                         .init(key: "license", comparison: .match, value: "mit")
                                      ],
                                      results: results))
->>>>>>> 7fea3c3a
     }
 }